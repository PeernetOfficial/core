<<<<<<< HEAD
/*
File Name:  Blockchain.go
Copyright:  2021 Peernet s.r.o.
Author:     Peter Kleissner

All blocks and the blockchain header are stored in a key-value database.
The key for the blockchain header is keyHeader and for each block is the block number as 64-bit unsigned integer little endian.

Encoding of the blockchain header:
Offset  Size   Info
0       8      Height of the blockchain
8       8      Version of the blockchain
16      2      Format of the blockchain. This provides backward compatibility.
18      65     Signature

*/

package blockchain

import (
	"encoding/binary"
	"errors"
	"sync"

	"github.com/PeernetOfficial/core/btcec"
	"github.com/PeernetOfficial/core/protocol"
	"github.com/PeernetOfficial/core/store"
)

// Blockchain stores the blockchain's header in memory. Any changes must be synced to disk!
type Blockchain struct {
	// header
	height  uint64 // Height is exchanged as uint32 in the protocol, but stored as uint64.
	version uint64 // Version is always uint64.
	format  uint16 // Format is only locally used.

	// internals
	publicKey  *btcec.PublicKey  // Public Key of the owner. This must match the ones used on disk.
	privateKey *btcec.PrivateKey // Private Key of the owner. This must match the ones used on disk.
	path       string            // Path of the blockchain on disk. Depends on key-value store whether a filename or folder.
	database   store.Store       // The database storing the blockchain.
	sync.Mutex                   // synchronized access to the header
}

// Init initializes the given blockchain. It creates the blockchain file if it does not exist already.
func Init(privateKey *btcec.PrivateKey, path string) (blockchain *Blockchain, err error) {
	blockchain = &Blockchain{privateKey: privateKey, path: path}
	publicKey := privateKey.PubKey()

	// open existing blockchain file or create new one
	if blockchain.database, err = store.NewPogrebStore(path); err != nil {
		return nil, err
	}

	// verify header
	var found bool

	found, err = blockchain.headerRead()
	if err != nil {
		return blockchain, err // likely corrupt blockchain database
	} else if !found {
		// First run: create header signature!
		blockchain.publicKey = publicKey

		if err := blockchain.headerWrite(0, 0); err != nil {
			return blockchain, err
		}
	} else if !blockchain.publicKey.IsEqual(publicKey) {
		return blockchain, errors.New("corrupt user blockchain database. Public key mismatch")
	}

	return blockchain, nil
}

// the key names in the key-value database are constant and must not collide with block numbers (i.e. they must be >64 bit)
const keyHeader = "header blockchain"

// headerRead reads the header from the blockchain and decodes it.
func (blockchain *Blockchain) headerRead() (found bool, err error) {
	buffer, found := blockchain.database.Get([]byte(keyHeader))
	if !found {
		return false, nil
	}

	if len(buffer) != 83 {
		return true, errors.New("blockchain header size mismatch")
	}

	blockchain.height = binary.LittleEndian.Uint64(buffer[0:8])
	blockchain.version = binary.LittleEndian.Uint64(buffer[8:16])
	blockchain.format = binary.LittleEndian.Uint16(buffer[16:18])
	signature := buffer[18 : 18+65]

	if blockchain.format != 0 {
		return true, errors.New("future blockchain format not supported. You must go back to the future!")
	}

	blockchain.publicKey, _, err = btcec.RecoverCompact(btcec.S256(), signature, protocol.HashData(buffer[0:18]))

	return
}

// headerWrite writes the header to the blockchain and signs it.
func (blockchain *Blockchain) headerWrite(height, version uint64) (err error) {
	blockchain.height = height
	blockchain.version = version

	var buffer [83]byte
	binary.LittleEndian.PutUint64(buffer[0:8], height)
	binary.LittleEndian.PutUint64(buffer[8:16], version)
	binary.LittleEndian.PutUint16(buffer[16:18], 0) // Current format is 0

	signature, err := btcec.SignCompact(btcec.S256(), blockchain.privateKey, protocol.HashData(buffer[0:18]), true)

	if err != nil {
		return err
	} else if len(signature) != 65 {
		return errors.New("signature length invalid")
	}

	copy(buffer[18:18+65], signature)

	err = blockchain.database.Set([]byte(keyHeader), buffer[:])

	return err
}

// StatusX provides information about the blockchain status. Some errors codes indicate a corruption.
const (
	StatusOK                 = 0 // No problems in the blockchain detected.
	StatusBlockNotFound      = 1 // Missing block in the blockchain.
	StatusCorruptBlock       = 2 // Error block encoding
	StatusCorruptBlockRecord = 3 // Error block record encoding
	StatusDataNotFound       = 4 // Requested data not available in the blockchain
	StatusNotInWarehouse     = 5 // File to be added to blockchain does not exist in the Warehouse
)

// blockNumberToKey returns the database key for the given block number
func blockNumberToKey(number uint64) (key []byte) {
	var target [8]byte
	binary.LittleEndian.PutUint64(target[:], number)

	return target[:]
}

// Iterate iterates over the blockchain. Status is StatusX.
// If the callback returns non-zero, the function aborts and returns the inner status code.
func (blockchain *Blockchain) Iterate(callback func(block *Block) int) (status int) {
	// read all blocks until height is reached
	height := blockchain.height

	for blockN := uint64(0); blockN < height; blockN++ {
		blockRaw, found := blockchain.database.Get(blockNumberToKey(blockN))
		if !found || len(blockRaw) == 0 {
			return StatusBlockNotFound
		}

		block, err := decodeBlock(blockRaw)
		if err != nil {
			return StatusCorruptBlock
		}

		if statusI := callback(block); statusI != StatusOK {
			return statusI
		}
	}

	return StatusOK
}

// IterateDeleteRecord iterates over the blockchain to find records to delete. Status is StatusX.
// deleteAction is 0 = no action on record, 1 = delete record, 2 = replace record, 3 = error blockchain corrupt
// If the callback returns true, the record will be deleted. The blockchain will be automatically refactored and height and version updated.
func (blockchain *Blockchain) IterateDeleteRecord(callbackFile func(file *BlockRecordFile) (deleteAction int), callbackOther func(record *BlockRecordRaw) (deleteAction int)) (newHeight, newVersion uint64, status int) {
	blockchain.Lock()
	defer blockchain.Unlock()

	// New blockchain keeps track of the new blocks. If anything changes in the blockchain, it must be recalculated and the version number increased.
	var blockchainNew []Block
	refactorBlockchain := false
	refactorVersion := blockchain.version + 1

	// Read all blocks until height is reached. At the end the height and version might be different if blocks are deleted.
	height := blockchain.height

	for blockN := uint64(0); blockN < height; blockN++ {
		blockRaw, found := blockchain.database.Get(blockNumberToKey(blockN))
		if !found || len(blockRaw) == 0 {
			return 0, 0, StatusBlockNotFound
		}

		block, err := decodeBlock(blockRaw)
		if err != nil {
			return 0, 0, StatusCorruptBlock
		}

		refactorBlock := false

		// Decode all file records at once. This is needed due to potential referenced tags.
		// If a file is deleted or referenced tag data changed, it would corrupt the blockchain if the other records were not updated.
		filesD, err := decodeBlockRecordFiles(block.RecordsRaw, block.NodeID)
		if err != nil {
			return 0, 0, StatusCorruptBlock
		}

		// loop through all file records in this block
		var newFileRecords []BlockRecordFile

		if callbackFile == nil {
			newFileRecords = filesD
		} else {
			for n := range filesD {
				switch callbackFile(&filesD[n]) {
				case 0: // no action on record
					newFileRecords = append(newFileRecords, filesD[n])

				case 1: // delete record
					refactorBlock = true
					refactorBlockchain = true

				case 2: // replace record
					newFileRecords = append(newFileRecords, filesD[n])
					refactorBlock = true
					refactorBlockchain = true

				case 3: // error blockchain corrupt
					return 0, 0, StatusCorruptBlockRecord
				}
			}
		}

		// loop through all other (non-file) records in this block
		var newRecordsRaw []BlockRecordRaw

		for n := range block.RecordsRaw {
			// File and Tag records were already handled in above loop.
			if block.RecordsRaw[n].Type == RecordTypeFile || block.RecordsRaw[n].Type == RecordTypeTagData {
				continue
			}

			if callbackOther == nil {
				newRecordsRaw = append(newRecordsRaw, block.RecordsRaw[n])
			} else {
				switch callbackOther(&block.RecordsRaw[n]) {
				case 0: // no action on record
					newRecordsRaw = append(newRecordsRaw, block.RecordsRaw[n])

				case 1: // delete record
					refactorBlock = true
					refactorBlockchain = true

				case 2: // replace record
					newRecordsRaw = append(newRecordsRaw, block.RecordsRaw[n])
					refactorBlock = true
					refactorBlockchain = true

				case 3: // error blockchain corrupt
					return 0, 0, StatusCorruptBlockRecord
				}
			}
		}

		// If refactor, re-calculate the block. All later blocks need to be re-encoded due to change of previous block hash. The version number needs to change.
		// Note: Deleting records may leave referenced records orphaned, such as RecordTypeTagData for deleted file records.
		if refactorBlock {
			// re-encode the block
			filesRecords, err := encodeBlockRecordFiles(newFileRecords)
			if err != nil {
				return 0, 0, StatusCorruptBlock
			}

			newRecordsRaw = append(newRecordsRaw, filesRecords...)

			if len(newRecordsRaw) > 0 {
				blockchainNew = append(blockchainNew, Block{OwnerPublicKey: blockchain.publicKey, RecordsRaw: newRecordsRaw, BlockchainVersion: refactorVersion, Number: uint64(len(blockchainNew))})
			}
		} else {
			blockchainNew = append(blockchainNew, Block{OwnerPublicKey: blockchain.publicKey, RecordsRaw: block.RecordsRaw, BlockchainVersion: refactorVersion, Number: uint64(len(blockchainNew))})
		}
	}

	if refactorBlockchain {
		var lastBlockHash []byte

		for _, block := range blockchainNew {
			block.LastBlockHash = lastBlockHash

			raw, err := encodeBlock(&block, blockchain.privateKey)
			if err != nil {
				return 0, 0, StatusCorruptBlock
			}

			// store the block
			blockchain.database.Set(blockNumberToKey(block.Number), raw)

			lastBlockHash = protocol.HashData(raw)
		}

		// update the blockchain header in the database
		blockchain.headerWrite(uint64(len(blockchainNew)), refactorVersion)

		// delete orphaned blocks
		for n := blockchain.height; n < height; n++ {
			blockchain.database.Delete(blockNumberToKey(n))
		}
	}

	return blockchain.height, blockchain.version, StatusOK
}

// ---- blockchain manipulation functions ----

// Header returns the users blockchain header which stores the height and version number.
func (blockchain *Blockchain) Header() (publicKey *btcec.PublicKey, height uint64, version uint64) {
	blockchain.Lock()
	defer blockchain.Unlock()

	return blockchain.publicKey, blockchain.height, blockchain.version
}

// Append appends a new block to the blockchain based on the provided raw records. Status is StatusX.
func (blockchain *Blockchain) Append(RecordsRaw []BlockRecordRaw) (newHeight, newVersion uint64, status int) {
	blockchain.Lock()
	defer blockchain.Unlock()

	if len(RecordsRaw) == 0 {
		return blockchain.height, blockchain.version, StatusOK
	}

	block := &Block{OwnerPublicKey: blockchain.publicKey, RecordsRaw: RecordsRaw}

	// set the last block hash first
	if blockchain.height > 0 {
		previousBlockRaw, found := blockchain.database.Get(blockNumberToKey(blockchain.height - 1))
		if !found || len(previousBlockRaw) == 0 {
			return 0, 0, StatusBlockNotFound
		}

		block.LastBlockHash = protocol.HashData(previousBlockRaw)
	}

	block.Number = blockchain.height
	block.BlockchainVersion = blockchain.version

	raw, err := encodeBlock(block, blockchain.privateKey)
	if err != nil {
		return 0, 0, StatusCorruptBlock
	}

	// store the block
	blockchain.database.Set(blockNumberToKey(block.Number), raw)

	// update the blockchain header in the database, increase blockchain height
	blockchain.headerWrite(blockchain.height+1, blockchain.version)

	return blockchain.height, blockchain.version, StatusOK
}

// Read reads the block number from the blockchain. Status is StatusX.
func (blockchain *Blockchain) Read(number uint64) (decoded *BlockDecoded, status int, err error) {
	if number >= blockchain.height {
		return nil, StatusBlockNotFound, errors.New("block number exceeds blockchain height")
	}

	blockRaw, found := blockchain.database.Get(blockNumberToKey(number))
	if !found || len(blockRaw) == 0 {
		return nil, StatusBlockNotFound, errors.New("block not found")
	}

	block, err := decodeBlock(blockRaw)
	if err != nil {
		return nil, StatusCorruptBlock, err
	}

	decoded, err = decodeBlockRecords(block)
	if err != nil {
		return nil, StatusCorruptBlock, err
	}

	return decoded, StatusOK, nil
}

// DeleteBlockchain deletes the entire blockchain
func (blockchain *Blockchain) DeleteBlockchain() (status int, err error) {
	blockchain.Lock()
	defer blockchain.Unlock()

	for n := uint64(0); n < blockchain.height; n++ {
		blockchain.database.Delete(blockNumberToKey(n))
	}

	// update the blockchain header in the database, reset height, increase version
	blockchain.headerWrite(0, blockchain.version+1)

	return StatusOK, nil
}
=======
/*
File Name:  Blockchain.go
Copyright:  2021 Peernet s.r.o.
Author:     Peter Kleissner

All blocks and the blockchain header are stored in a key-value database.
The key for the blockchain header is keyHeader and for each block is the block number as 64-bit unsigned integer little endian.

Encoding of the blockchain header:
Offset  Size   Info
0       8      Height of the blockchain
8       8      Version of the blockchain
16      2      Format of the blockchain. This provides backward compatibility.
18      65     Signature

*/

package blockchain

import (
	"encoding/binary"
	"errors"
	"sync"

	"github.com/PeernetOfficial/core/btcec"
	"github.com/PeernetOfficial/core/protocol"
	"github.com/PeernetOfficial/core/store"
)

// Blockchain stores the blockchain's header in memory. Any changes must be synced to disk!
type Blockchain struct {
	// header
	height  uint64 // Height is exchanged as uint32 in the protocol, but stored as uint64.
	version uint64 // Version is always uint64.
	format  uint16 // Format is only locally used.

	// internals
	publicKey  *btcec.PublicKey  // Public Key of the owner. This must match the ones used on disk.
	privateKey *btcec.PrivateKey // Private Key of the owner. This must match the ones used on disk.
	path       string            // Path of the blockchain on disk. Depends on key-value store whether a filename or folder.
	database   store.Store       // The database storing the blockchain.
	sync.Mutex                   // synchronized access to the header
}

// Init initializes the given blockchain. It creates the blockchain file if it does not exist already.
func Init(privateKey *btcec.PrivateKey, path string) (blockchain *Blockchain, err error) {
	blockchain = &Blockchain{privateKey: privateKey, path: path}
	publicKey := privateKey.PubKey()

	// open existing blockchain file or create new one
	if blockchain.database, err = store.NewPogrebStore(path); err != nil {
		return nil, err
	}

	// verify header
	var found bool

	found, err = blockchain.headerRead()
	if err != nil {
		return blockchain, err // likely corrupt blockchain database
	} else if !found {
		// First run: create header signature!
		blockchain.publicKey = publicKey

		if err := blockchain.headerWrite(0, 0); err != nil {
			return blockchain, err
		}
	} else if !blockchain.publicKey.IsEqual(publicKey) {
		return blockchain, errors.New("corrupt user blockchain database. Public key mismatch")
	}

	return blockchain, nil
}

// the key names in the key-value database are constant and must not collide with block numbers (i.e. they must be >64 bit)
const keyHeader = "header blockchain"

// headerRead reads the header from the blockchain and decodes it.
func (blockchain *Blockchain) headerRead() (found bool, err error) {
	buffer, found := blockchain.database.Get([]byte(keyHeader))
	if !found {
		return false, nil
	}

	if len(buffer) != 83 {
		return true, errors.New("blockchain header size mismatch")
	}

	blockchain.height = binary.LittleEndian.Uint64(buffer[0:8])
	blockchain.version = binary.LittleEndian.Uint64(buffer[8:16])
	blockchain.format = binary.LittleEndian.Uint16(buffer[16:18])
	signature := buffer[18 : 18+65]

	if blockchain.format != 0 {
		return true, errors.New("future blockchain format not supported. You must go back to the future!")
	}

	blockchain.publicKey, _, err = btcec.RecoverCompact(btcec.S256(), signature, protocol.HashData(buffer[0:18]))

	return
}

// headerWrite writes the header to the blockchain and signs it.
func (blockchain *Blockchain) headerWrite(height, version uint64) (err error) {
	blockchain.height = height
	blockchain.version = version

	var buffer [83]byte
	binary.LittleEndian.PutUint64(buffer[0:8], height)
	binary.LittleEndian.PutUint64(buffer[8:16], version)
	binary.LittleEndian.PutUint16(buffer[16:18], 0) // Current format is 0

	signature, err := btcec.SignCompact(btcec.S256(), blockchain.privateKey, protocol.HashData(buffer[0:18]), true)

	if err != nil {
		return err
	} else if len(signature) != 65 {
		return errors.New("signature length invalid")
	}

	copy(buffer[18:18+65], signature)

	err = blockchain.database.Set([]byte(keyHeader), buffer[:])

	return err
}

// StatusX provides information about the blockchain status. Some errors codes indicate a corruption.
const (
	StatusOK                 = 0 // No problems in the blockchain detected.
	StatusBlockNotFound      = 1 // Missing block in the blockchain.
	StatusCorruptBlock       = 2 // Error block encoding
	StatusCorruptBlockRecord = 3 // Error block record encoding
	StatusDataNotFound       = 4 // Requested data not available in the blockchain
	StatusNotInWarehouse     = 5 // File to be added to blockchain does not exist in the Warehouse
)

// blockNumberToKey returns the database key for the given block number
func blockNumberToKey(number uint64) (key []byte) {
	var target [8]byte
	binary.LittleEndian.PutUint64(target[:], number)

	return target[:]
}

// Iterate iterates over the blockchain. Status is StatusX.
// If the callback returns non-zero, the function aborts and returns the inner status code.
func (blockchain *Blockchain) Iterate(callback func(block *Block) int) (status int) {
	// read all blocks until height is reached
	height := blockchain.height

	for blockN := uint64(0); blockN < height; blockN++ {
		blockRaw, found := blockchain.database.Get(blockNumberToKey(blockN))
		if !found || len(blockRaw) == 0 {
			return StatusBlockNotFound
		}

		block, err := decodeBlock(blockRaw)
		if err != nil {
			return StatusCorruptBlock
		}

		if statusI := callback(block); statusI != StatusOK {
			return statusI
		}
	}

	return StatusOK
}

// IterateDeleteRecord iterates over the blockchain to find records to delete. Status is StatusX.
// deleteAction is 0 = no action on record, 1 = delete record, 2 = replace record, 3 = error blockchain corrupt
// If the callback returns true, the record will be deleted. The blockchain will be automatically refactored and height and version updated.
func (blockchain *Blockchain) IterateDeleteRecord(callbackFile func(file *BlockRecordFile) (deleteAction int), callbackOther func(record *BlockRecordRaw) (deleteAction int)) (newHeight, newVersion uint64, status int) {
	blockchain.Lock()
	defer blockchain.Unlock()

	// New blockchain keeps track of the new blocks. If anything changes in the blockchain, it must be recalculated and the version number increased.
	var blockchainNew []Block
	refactorBlockchain := false
	refactorVersion := blockchain.version + 1

	// Read all blocks until height is reached. At the end the height and version might be different if blocks are deleted.
	height := blockchain.height

	for blockN := uint64(0); blockN < height; blockN++ {
		blockRaw, found := blockchain.database.Get(blockNumberToKey(blockN))
		if !found || len(blockRaw) == 0 {
			return 0, 0, StatusBlockNotFound
		}

		block, err := decodeBlock(blockRaw)
		if err != nil {
			return 0, 0, StatusCorruptBlock
		}

		refactorBlock := false

		// Decode all file records at once. This is needed due to potential referenced tags.
		// If a file is deleted or referenced tag data changed, it would corrupt the blockchain if the other records were not updated.
		filesD, err := decodeBlockRecordFiles(block.RecordsRaw, block.NodeID)
		if err != nil {
			return 0, 0, StatusCorruptBlock
		}

		// loop through all file records in this block
		var newFileRecords []BlockRecordFile

		if callbackFile == nil {
			newFileRecords = filesD
		} else {
			for n := range filesD {
				switch callbackFile(&filesD[n]) {
				case 0: // no action on record
					newFileRecords = append(newFileRecords, filesD[n])

				case 1: // delete record
					refactorBlock = true
					refactorBlockchain = true

				case 2: // replace record
					newFileRecords = append(newFileRecords, filesD[n])
					refactorBlock = true
					refactorBlockchain = true

				case 3: // error blockchain corrupt
					return 0, 0, StatusCorruptBlockRecord
				}
			}
		}

		// loop through all other (non-file) records in this block
		var newRecordsRaw []BlockRecordRaw

		for n := range block.RecordsRaw {
			// File and Tag records were already handled in above loop.
			if block.RecordsRaw[n].Type == RecordTypeFile || block.RecordsRaw[n].Type == RecordTypeTagData {
				continue
			}

			if callbackOther == nil {
				newRecordsRaw = append(newRecordsRaw, block.RecordsRaw[n])
			} else {
				switch callbackOther(&block.RecordsRaw[n]) {
				case 0: // no action on record
					newRecordsRaw = append(newRecordsRaw, block.RecordsRaw[n])

				case 1: // delete record
					refactorBlock = true
					refactorBlockchain = true

				case 2: // replace record
					newRecordsRaw = append(newRecordsRaw, block.RecordsRaw[n])
					refactorBlock = true
					refactorBlockchain = true

				case 3: // error blockchain corrupt
					return 0, 0, StatusCorruptBlockRecord
				}
			}
		}

		// If refactor, re-calculate the block. All later blocks need to be re-encoded due to change of previous block hash. The version number needs to change.
		// Note: Deleting records may leave referenced records orphaned, such as RecordTypeTagData for deleted file records.
		if refactorBlock {
			// re-encode the block
			filesRecords, err := encodeBlockRecordFiles(newFileRecords)
			if err != nil {
				return 0, 0, StatusCorruptBlock
			}

			newRecordsRaw = append(newRecordsRaw, filesRecords...)

			if len(newRecordsRaw) > 0 {
				blockchainNew = append(blockchainNew, Block{OwnerPublicKey: blockchain.publicKey, RecordsRaw: newRecordsRaw, BlockchainVersion: refactorVersion, Number: uint64(len(blockchainNew))})
			}
		} else {
			blockchainNew = append(blockchainNew, Block{OwnerPublicKey: blockchain.publicKey, RecordsRaw: block.RecordsRaw, BlockchainVersion: refactorVersion, Number: uint64(len(blockchainNew))})
		}
	}

	if refactorBlockchain {
		var lastBlockHash []byte

		for _, block := range blockchainNew {
			block.LastBlockHash = lastBlockHash

			raw, err := encodeBlock(&block, blockchain.privateKey)
			if err != nil {
				return 0, 0, StatusCorruptBlock
			}

			// store the block
			blockchain.database.Set(blockNumberToKey(block.Number), raw)

			lastBlockHash = protocol.HashData(raw)
		}

		// update the blockchain header in the database
		blockchain.headerWrite(uint64(len(blockchainNew)), refactorVersion)

		// delete orphaned blocks
		for n := blockchain.height; n < height; n++ {
			blockchain.database.Delete(blockNumberToKey(n))
		}
	}

	return blockchain.height, blockchain.version, StatusOK
}

// ---- blockchain manipulation functions ----

// Header returns the users blockchain header which stores the height and version number.
func (blockchain *Blockchain) Header() (publicKey *btcec.PublicKey, height uint64, version uint64) {
	blockchain.Lock()
	defer blockchain.Unlock()

	return blockchain.publicKey, blockchain.height, blockchain.version
}

// Append appends a new block to the blockchain based on the provided raw records. Status is StatusX.
func (blockchain *Blockchain) Append(RecordsRaw []BlockRecordRaw) (newHeight, newVersion uint64, status int) {
	blockchain.Lock()
	defer blockchain.Unlock()

	if len(RecordsRaw) == 0 {
		return blockchain.height, blockchain.version, StatusOK
	}

	block := &Block{OwnerPublicKey: blockchain.publicKey, RecordsRaw: RecordsRaw}

	// set the last block hash first
	if blockchain.height > 0 {
		previousBlockRaw, found := blockchain.database.Get(blockNumberToKey(blockchain.height - 1))
		if !found || len(previousBlockRaw) == 0 {
			return 0, 0, StatusBlockNotFound
		}

		block.LastBlockHash = protocol.HashData(previousBlockRaw)
	}

	block.Number = blockchain.height
	block.BlockchainVersion = blockchain.version

	raw, err := encodeBlock(block, blockchain.privateKey)
	if err != nil {
		return 0, 0, StatusCorruptBlock
	}

	// store the block
	blockchain.database.Set(blockNumberToKey(block.Number), raw)

	// update the blockchain header in the database, increase blockchain height
	blockchain.headerWrite(blockchain.height+1, blockchain.version)

	return blockchain.height, blockchain.version, StatusOK
}

// Read reads the block number from the blockchain. Status is StatusX.
func (blockchain *Blockchain) Read(number uint64) (decoded *BlockDecoded, status int, err error) {
	if number >= blockchain.height {
		return nil, StatusBlockNotFound, errors.New("block number exceeds blockchain height")
	}

	blockRaw, found := blockchain.database.Get(blockNumberToKey(number))
	if !found || len(blockRaw) == 0 {
		return nil, StatusBlockNotFound, errors.New("block not found")
	}

	block, err := decodeBlock(blockRaw)
	if err != nil {
		return nil, StatusCorruptBlock, err
	}

	decoded, err = decodeBlockRecords(block)
	if err != nil {
		return nil, StatusCorruptBlock, err
	}

	return decoded, StatusOK, nil
}

// DeleteBlockchain deletes the entire blockchain
func (blockchain *Blockchain) DeleteBlockchain() (status int, err error) {
	blockchain.Lock()
	defer blockchain.Unlock()

	for n := uint64(0); n < blockchain.height; n++ {
		blockchain.database.Delete(blockNumberToKey(n))
	}

	// update the blockchain header in the database, reset height, increase version
	blockchain.headerWrite(0, blockchain.version+1)

	return StatusOK, nil
}

// GetBlockRaw returns the encoded block from the blockchain. Status is StatusX.
func (blockchain *Blockchain) GetBlockRaw(number uint64) (data []byte, status int, err error) {
	if number >= blockchain.height {
		return nil, StatusBlockNotFound, errors.New("block number exceeds blockchain height")
	}

	blockRaw, found := blockchain.database.Get(blockNumberToKey(number))
	if !found || len(blockRaw) == 0 {
		return nil, StatusBlockNotFound, errors.New("block not found")
	}

	return blockRaw, StatusOK, nil
}

// DecodeBlockRaw decodes the raw block. Status is StatusX.
func DecodeBlockRaw(blockRaw []byte) (decoded *BlockDecoded, status int, err error) {
	block, err := decodeBlock(blockRaw)
	if err != nil {
		return nil, StatusCorruptBlock, err
	}

	decoded, err = decodeBlockRecords(block)
	if err != nil {
		return nil, StatusCorruptBlock, err
	}

	return decoded, StatusOK, nil
}
>>>>>>> 34e48c09
<|MERGE_RESOLUTION|>--- conflicted
+++ resolved
@@ -1,4 +1,3 @@
-<<<<<<< HEAD
 /*
 File Name:  Blockchain.go
 Copyright:  2021 Peernet s.r.o.
@@ -395,403 +394,6 @@
 
 	return StatusOK, nil
 }
-=======
-/*
-File Name:  Blockchain.go
-Copyright:  2021 Peernet s.r.o.
-Author:     Peter Kleissner
-
-All blocks and the blockchain header are stored in a key-value database.
-The key for the blockchain header is keyHeader and for each block is the block number as 64-bit unsigned integer little endian.
-
-Encoding of the blockchain header:
-Offset  Size   Info
-0       8      Height of the blockchain
-8       8      Version of the blockchain
-16      2      Format of the blockchain. This provides backward compatibility.
-18      65     Signature
-
-*/
-
-package blockchain
-
-import (
-	"encoding/binary"
-	"errors"
-	"sync"
-
-	"github.com/PeernetOfficial/core/btcec"
-	"github.com/PeernetOfficial/core/protocol"
-	"github.com/PeernetOfficial/core/store"
-)
-
-// Blockchain stores the blockchain's header in memory. Any changes must be synced to disk!
-type Blockchain struct {
-	// header
-	height  uint64 // Height is exchanged as uint32 in the protocol, but stored as uint64.
-	version uint64 // Version is always uint64.
-	format  uint16 // Format is only locally used.
-
-	// internals
-	publicKey  *btcec.PublicKey  // Public Key of the owner. This must match the ones used on disk.
-	privateKey *btcec.PrivateKey // Private Key of the owner. This must match the ones used on disk.
-	path       string            // Path of the blockchain on disk. Depends on key-value store whether a filename or folder.
-	database   store.Store       // The database storing the blockchain.
-	sync.Mutex                   // synchronized access to the header
-}
-
-// Init initializes the given blockchain. It creates the blockchain file if it does not exist already.
-func Init(privateKey *btcec.PrivateKey, path string) (blockchain *Blockchain, err error) {
-	blockchain = &Blockchain{privateKey: privateKey, path: path}
-	publicKey := privateKey.PubKey()
-
-	// open existing blockchain file or create new one
-	if blockchain.database, err = store.NewPogrebStore(path); err != nil {
-		return nil, err
-	}
-
-	// verify header
-	var found bool
-
-	found, err = blockchain.headerRead()
-	if err != nil {
-		return blockchain, err // likely corrupt blockchain database
-	} else if !found {
-		// First run: create header signature!
-		blockchain.publicKey = publicKey
-
-		if err := blockchain.headerWrite(0, 0); err != nil {
-			return blockchain, err
-		}
-	} else if !blockchain.publicKey.IsEqual(publicKey) {
-		return blockchain, errors.New("corrupt user blockchain database. Public key mismatch")
-	}
-
-	return blockchain, nil
-}
-
-// the key names in the key-value database are constant and must not collide with block numbers (i.e. they must be >64 bit)
-const keyHeader = "header blockchain"
-
-// headerRead reads the header from the blockchain and decodes it.
-func (blockchain *Blockchain) headerRead() (found bool, err error) {
-	buffer, found := blockchain.database.Get([]byte(keyHeader))
-	if !found {
-		return false, nil
-	}
-
-	if len(buffer) != 83 {
-		return true, errors.New("blockchain header size mismatch")
-	}
-
-	blockchain.height = binary.LittleEndian.Uint64(buffer[0:8])
-	blockchain.version = binary.LittleEndian.Uint64(buffer[8:16])
-	blockchain.format = binary.LittleEndian.Uint16(buffer[16:18])
-	signature := buffer[18 : 18+65]
-
-	if blockchain.format != 0 {
-		return true, errors.New("future blockchain format not supported. You must go back to the future!")
-	}
-
-	blockchain.publicKey, _, err = btcec.RecoverCompact(btcec.S256(), signature, protocol.HashData(buffer[0:18]))
-
-	return
-}
-
-// headerWrite writes the header to the blockchain and signs it.
-func (blockchain *Blockchain) headerWrite(height, version uint64) (err error) {
-	blockchain.height = height
-	blockchain.version = version
-
-	var buffer [83]byte
-	binary.LittleEndian.PutUint64(buffer[0:8], height)
-	binary.LittleEndian.PutUint64(buffer[8:16], version)
-	binary.LittleEndian.PutUint16(buffer[16:18], 0) // Current format is 0
-
-	signature, err := btcec.SignCompact(btcec.S256(), blockchain.privateKey, protocol.HashData(buffer[0:18]), true)
-
-	if err != nil {
-		return err
-	} else if len(signature) != 65 {
-		return errors.New("signature length invalid")
-	}
-
-	copy(buffer[18:18+65], signature)
-
-	err = blockchain.database.Set([]byte(keyHeader), buffer[:])
-
-	return err
-}
-
-// StatusX provides information about the blockchain status. Some errors codes indicate a corruption.
-const (
-	StatusOK                 = 0 // No problems in the blockchain detected.
-	StatusBlockNotFound      = 1 // Missing block in the blockchain.
-	StatusCorruptBlock       = 2 // Error block encoding
-	StatusCorruptBlockRecord = 3 // Error block record encoding
-	StatusDataNotFound       = 4 // Requested data not available in the blockchain
-	StatusNotInWarehouse     = 5 // File to be added to blockchain does not exist in the Warehouse
-)
-
-// blockNumberToKey returns the database key for the given block number
-func blockNumberToKey(number uint64) (key []byte) {
-	var target [8]byte
-	binary.LittleEndian.PutUint64(target[:], number)
-
-	return target[:]
-}
-
-// Iterate iterates over the blockchain. Status is StatusX.
-// If the callback returns non-zero, the function aborts and returns the inner status code.
-func (blockchain *Blockchain) Iterate(callback func(block *Block) int) (status int) {
-	// read all blocks until height is reached
-	height := blockchain.height
-
-	for blockN := uint64(0); blockN < height; blockN++ {
-		blockRaw, found := blockchain.database.Get(blockNumberToKey(blockN))
-		if !found || len(blockRaw) == 0 {
-			return StatusBlockNotFound
-		}
-
-		block, err := decodeBlock(blockRaw)
-		if err != nil {
-			return StatusCorruptBlock
-		}
-
-		if statusI := callback(block); statusI != StatusOK {
-			return statusI
-		}
-	}
-
-	return StatusOK
-}
-
-// IterateDeleteRecord iterates over the blockchain to find records to delete. Status is StatusX.
-// deleteAction is 0 = no action on record, 1 = delete record, 2 = replace record, 3 = error blockchain corrupt
-// If the callback returns true, the record will be deleted. The blockchain will be automatically refactored and height and version updated.
-func (blockchain *Blockchain) IterateDeleteRecord(callbackFile func(file *BlockRecordFile) (deleteAction int), callbackOther func(record *BlockRecordRaw) (deleteAction int)) (newHeight, newVersion uint64, status int) {
-	blockchain.Lock()
-	defer blockchain.Unlock()
-
-	// New blockchain keeps track of the new blocks. If anything changes in the blockchain, it must be recalculated and the version number increased.
-	var blockchainNew []Block
-	refactorBlockchain := false
-	refactorVersion := blockchain.version + 1
-
-	// Read all blocks until height is reached. At the end the height and version might be different if blocks are deleted.
-	height := blockchain.height
-
-	for blockN := uint64(0); blockN < height; blockN++ {
-		blockRaw, found := blockchain.database.Get(blockNumberToKey(blockN))
-		if !found || len(blockRaw) == 0 {
-			return 0, 0, StatusBlockNotFound
-		}
-
-		block, err := decodeBlock(blockRaw)
-		if err != nil {
-			return 0, 0, StatusCorruptBlock
-		}
-
-		refactorBlock := false
-
-		// Decode all file records at once. This is needed due to potential referenced tags.
-		// If a file is deleted or referenced tag data changed, it would corrupt the blockchain if the other records were not updated.
-		filesD, err := decodeBlockRecordFiles(block.RecordsRaw, block.NodeID)
-		if err != nil {
-			return 0, 0, StatusCorruptBlock
-		}
-
-		// loop through all file records in this block
-		var newFileRecords []BlockRecordFile
-
-		if callbackFile == nil {
-			newFileRecords = filesD
-		} else {
-			for n := range filesD {
-				switch callbackFile(&filesD[n]) {
-				case 0: // no action on record
-					newFileRecords = append(newFileRecords, filesD[n])
-
-				case 1: // delete record
-					refactorBlock = true
-					refactorBlockchain = true
-
-				case 2: // replace record
-					newFileRecords = append(newFileRecords, filesD[n])
-					refactorBlock = true
-					refactorBlockchain = true
-
-				case 3: // error blockchain corrupt
-					return 0, 0, StatusCorruptBlockRecord
-				}
-			}
-		}
-
-		// loop through all other (non-file) records in this block
-		var newRecordsRaw []BlockRecordRaw
-
-		for n := range block.RecordsRaw {
-			// File and Tag records were already handled in above loop.
-			if block.RecordsRaw[n].Type == RecordTypeFile || block.RecordsRaw[n].Type == RecordTypeTagData {
-				continue
-			}
-
-			if callbackOther == nil {
-				newRecordsRaw = append(newRecordsRaw, block.RecordsRaw[n])
-			} else {
-				switch callbackOther(&block.RecordsRaw[n]) {
-				case 0: // no action on record
-					newRecordsRaw = append(newRecordsRaw, block.RecordsRaw[n])
-
-				case 1: // delete record
-					refactorBlock = true
-					refactorBlockchain = true
-
-				case 2: // replace record
-					newRecordsRaw = append(newRecordsRaw, block.RecordsRaw[n])
-					refactorBlock = true
-					refactorBlockchain = true
-
-				case 3: // error blockchain corrupt
-					return 0, 0, StatusCorruptBlockRecord
-				}
-			}
-		}
-
-		// If refactor, re-calculate the block. All later blocks need to be re-encoded due to change of previous block hash. The version number needs to change.
-		// Note: Deleting records may leave referenced records orphaned, such as RecordTypeTagData for deleted file records.
-		if refactorBlock {
-			// re-encode the block
-			filesRecords, err := encodeBlockRecordFiles(newFileRecords)
-			if err != nil {
-				return 0, 0, StatusCorruptBlock
-			}
-
-			newRecordsRaw = append(newRecordsRaw, filesRecords...)
-
-			if len(newRecordsRaw) > 0 {
-				blockchainNew = append(blockchainNew, Block{OwnerPublicKey: blockchain.publicKey, RecordsRaw: newRecordsRaw, BlockchainVersion: refactorVersion, Number: uint64(len(blockchainNew))})
-			}
-		} else {
-			blockchainNew = append(blockchainNew, Block{OwnerPublicKey: blockchain.publicKey, RecordsRaw: block.RecordsRaw, BlockchainVersion: refactorVersion, Number: uint64(len(blockchainNew))})
-		}
-	}
-
-	if refactorBlockchain {
-		var lastBlockHash []byte
-
-		for _, block := range blockchainNew {
-			block.LastBlockHash = lastBlockHash
-
-			raw, err := encodeBlock(&block, blockchain.privateKey)
-			if err != nil {
-				return 0, 0, StatusCorruptBlock
-			}
-
-			// store the block
-			blockchain.database.Set(blockNumberToKey(block.Number), raw)
-
-			lastBlockHash = protocol.HashData(raw)
-		}
-
-		// update the blockchain header in the database
-		blockchain.headerWrite(uint64(len(blockchainNew)), refactorVersion)
-
-		// delete orphaned blocks
-		for n := blockchain.height; n < height; n++ {
-			blockchain.database.Delete(blockNumberToKey(n))
-		}
-	}
-
-	return blockchain.height, blockchain.version, StatusOK
-}
-
-// ---- blockchain manipulation functions ----
-
-// Header returns the users blockchain header which stores the height and version number.
-func (blockchain *Blockchain) Header() (publicKey *btcec.PublicKey, height uint64, version uint64) {
-	blockchain.Lock()
-	defer blockchain.Unlock()
-
-	return blockchain.publicKey, blockchain.height, blockchain.version
-}
-
-// Append appends a new block to the blockchain based on the provided raw records. Status is StatusX.
-func (blockchain *Blockchain) Append(RecordsRaw []BlockRecordRaw) (newHeight, newVersion uint64, status int) {
-	blockchain.Lock()
-	defer blockchain.Unlock()
-
-	if len(RecordsRaw) == 0 {
-		return blockchain.height, blockchain.version, StatusOK
-	}
-
-	block := &Block{OwnerPublicKey: blockchain.publicKey, RecordsRaw: RecordsRaw}
-
-	// set the last block hash first
-	if blockchain.height > 0 {
-		previousBlockRaw, found := blockchain.database.Get(blockNumberToKey(blockchain.height - 1))
-		if !found || len(previousBlockRaw) == 0 {
-			return 0, 0, StatusBlockNotFound
-		}
-
-		block.LastBlockHash = protocol.HashData(previousBlockRaw)
-	}
-
-	block.Number = blockchain.height
-	block.BlockchainVersion = blockchain.version
-
-	raw, err := encodeBlock(block, blockchain.privateKey)
-	if err != nil {
-		return 0, 0, StatusCorruptBlock
-	}
-
-	// store the block
-	blockchain.database.Set(blockNumberToKey(block.Number), raw)
-
-	// update the blockchain header in the database, increase blockchain height
-	blockchain.headerWrite(blockchain.height+1, blockchain.version)
-
-	return blockchain.height, blockchain.version, StatusOK
-}
-
-// Read reads the block number from the blockchain. Status is StatusX.
-func (blockchain *Blockchain) Read(number uint64) (decoded *BlockDecoded, status int, err error) {
-	if number >= blockchain.height {
-		return nil, StatusBlockNotFound, errors.New("block number exceeds blockchain height")
-	}
-
-	blockRaw, found := blockchain.database.Get(blockNumberToKey(number))
-	if !found || len(blockRaw) == 0 {
-		return nil, StatusBlockNotFound, errors.New("block not found")
-	}
-
-	block, err := decodeBlock(blockRaw)
-	if err != nil {
-		return nil, StatusCorruptBlock, err
-	}
-
-	decoded, err = decodeBlockRecords(block)
-	if err != nil {
-		return nil, StatusCorruptBlock, err
-	}
-
-	return decoded, StatusOK, nil
-}
-
-// DeleteBlockchain deletes the entire blockchain
-func (blockchain *Blockchain) DeleteBlockchain() (status int, err error) {
-	blockchain.Lock()
-	defer blockchain.Unlock()
-
-	for n := uint64(0); n < blockchain.height; n++ {
-		blockchain.database.Delete(blockNumberToKey(n))
-	}
-
-	// update the blockchain header in the database, reset height, increase version
-	blockchain.headerWrite(0, blockchain.version+1)
-
-	return StatusOK, nil
-}
 
 // GetBlockRaw returns the encoded block from the blockchain. Status is StatusX.
 func (blockchain *Blockchain) GetBlockRaw(number uint64) (data []byte, status int, err error) {
@@ -820,5 +422,4 @@
 	}
 
 	return decoded, StatusOK, nil
-}
->>>>>>> 34e48c09
+}