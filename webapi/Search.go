--- conflicted
+++ resolved
@@ -374,11 +374,7 @@
 	EncodeJSON(api.Backend, w, r, result)
 }
 
-<<<<<<< HEAD
-// ExploreHelper Helper function http://localhost:8078 or the explore route with the possibility search based on a node ID
-=======
 // ExploreHelper Helper function for the explore route with the possibility search based on a node ID
->>>>>>> 2b2f20ca
 func (api *WebapiInstance) ExploreHelper(fileType int, limit, offset int, nodeID []byte, nodeIDState bool) *SearchResult {
 	resultFiles := api.queryRecentShared(api.Backend, fileType, uint64(limit*20/100), uint64(offset), uint64(limit), nodeID, nodeIDState)
 
